--- conflicted
+++ resolved
@@ -16,12 +16,6 @@
                 local now = os.date("%Y-%m-%d")
                 local y, m, d = now:match("(%d+)-(%d+)-(%d+)")
 
-<<<<<<< HEAD
-            --- Add user task to inbox
-            add_task_to_inbox = function(task)
-                local configs = neorg.modules.get_module_config("core.gtd.base")
-                module.private.add_to_list(configs.default_lists.inbox, task)
-=======
                 -- Cases for converting quick dates to full dates (e.g 1w is one week from now)
                 local converted_date
                 local patterns = { weeks = "[%d]+w", days = "[%d]+d", months = "[%d]+m" }
@@ -42,7 +36,6 @@
                     return nil
                 end
                 return os.date("%Y-%m-%d", converted_date)
->>>>>>> 51b2b62c
             end,
         },
 
