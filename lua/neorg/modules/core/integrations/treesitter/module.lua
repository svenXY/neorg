--[[
	A module designed to integrate TreeSitter into Neorg.

	If it seems that I don't know what I'm doing at times it's because I have no clue what I'm doing.
--]]

require("neorg.modules.base")

local module = neorg.modules.create("core.integrations.treesitter")

module.private = {
    ts_utils = nil,
}

module.setup = function()
    return { success = true, requires = { "core.highlights", "core.mode", "core.keybinds" } }
end

module.config.public = {
    highlights = {
        Tag = {
            -- The + tells neorg to link to an existing hl
            Begin = "+TSKeyword",

            -- Supply any arguments you would to :highlight here
            -- Example: ["end"] = "guifg=#93042b",
            ["End"] = "+TSKeyword",

            Name = {
                [""] = "+TSNone",
                Word = "+TSKeyword",
            },

            Parameter = "+TSType",
<<<<<<< HEAD
            -- this is seemingly needed to fix regex fallback from not showing
            -- Content = "+Normal",
=======
            Content = "+TSNone",
>>>>>>> 38c03885
        },

        CarryoverTag = {
            Begin = "+TSLabel",

            Name = {
                [""] = "+TSNone",
                Word = "+TSLabel",
            },

            Parameter = "+TSString",
        },

        Heading = {
            ["1"] = {
                Title = "+TSAttribute",
                Prefix = "+TSAttribute",
            },
            ["2"] = {
                Title = "+TSLabel",
                Prefix = "+TSLabel",
            },
            ["3"] = {
                Title = "+TSMath",
                Prefix = "+TSMath",
            },
            ["4"] = {
                Title = "+TSString",
                Prefix = "+TSString",
            },
            ["5"] = {
                Title = "+TSLabel",
                Prefix = "+TSLabel",
            },
            ["6"] = {
                Title = "+TSMath",
                Prefix = "+TSMath",
            },
        },

        Error = "+TSError",

        Marker = {
            [""] = "+TSLabel",
            Title = "+TSNone",
        },

        Definition = {
            [""] = "+TSPunctDelimiter",
            End = "+TSPunctDelimiter",
            Title = "+TSStrong",
            -- TODO: figure out odd highlighting of ranged tag when using TSNone
            Content = "+TSEmphasis",
        },

        EscapeSequence = "+TSType",

        TodoItem = {
            ["1"] = {
                [""] = "+NeorgUnorderedList1",

                Undone = "+TSPunctDelimiter",
                Pending = "+TSNamespace",
                Done = "+TSString",
            },
            ["2"] = {
                [""] = "+NeorgUnorderedList2",

                Undone = "+TSPunctDelimiter",
                Pending = "+TSNamespace",
                Done = "+TSString",
            },
            ["3"] = {
                [""] = "+NeorgUnorderedList3",

                Undone = "+TSPunctDelimiter",
                Pending = "+TSNamespace",
                Done = "+TSString",
            },
            ["4"] = {
                [""] = "+NeorgUnorderedList4",

                Undone = "+TSPunctDelimiter",
                Pending = "+TSNamespace",
                Done = "+TSString",
            },
            ["5"] = {
                [""] = "+NeorgUnorderedList5",

                Undone = "+TSPunctDelimiter",
                Pending = "+TSNamespace",
                Done = "+TSString",
            },
            ["6"] = {
                [""] = "+NeorgUnorderedList6",

                Undone = "+TSPunctDelimiter",
                Pending = "+TSNamespace",
                Done = "+TSString",
            },
        },

        Unordered = {
            List = {
                ["1"] = {
                    [""] = "+TSPunctDelimiter",
                },
                ["2"] = {
                    [""] = "+TSPunctDelimiter",
                },
                ["3"] = {
                    [""] = "+TSPunctDelimiter",
                },
                ["4"] = {
                    [""] = "+TSPunctDelimiter",
                },
                ["5"] = {
                    [""] = "+TSPunctDelimiter",
                },
                ["6"] = {
                    [""] = "+TSPunctDelimiter",
                },
            },

            Link = {
                ["1"] = {
                    [""] = "+NeorgUnorderedList1",
                },
                ["2"] = {
                    [""] = "+NeorgUnorderedList2",
                },
                ["3"] = {
                    [""] = "+NeorgUnorderedList3",
                },
                ["4"] = {
                    [""] = "+NeorgUnorderedList4",
                },
                ["5"] = {
                    [""] = "+NeorgUnorderedList5",
                },
                ["6"] = {
                    [""] = "+NeorgUnorderedList6",
                },
            },
        },

        Ordered = {
            List = {
                ["1"] = {
                    [""] = "+TSRepeat",
                },
                ["2"] = {
                    [""] = "+TSRepeat",
                },
                ["3"] = {
                    [""] = "+TSRepeat",
                },
                ["4"] = {
                    [""] = "+TSRepeat",
                },
                ["5"] = {
                    [""] = "+TSRepeat",
                },
                ["6"] = {
                    [""] = "+TSRepeat",
                },
            },

            Link = {
                ["1"] = {
                    [""] = "+NeorgOrderedList1",
                },
                ["2"] = {
                    [""] = "+NeorgOrderedList2",
                },
                ["3"] = {
                    [""] = "+NeorgOrderedList3",
                },
                ["4"] = {
                    [""] = "+NeorgOrderedList4",
                },
                ["5"] = {
                    [""] = "+NeorgOrderedList5",
                },
                ["6"] = {
                    [""] = "+NeorgOrderedList6",
                },
            },
        },

        Quote = {
            ["1"] = {
                [""] = "+TSPunctDelimiter",
                Content = "+TSPunctDelimiter",
            },
            ["2"] = {
                [""] = "+Blue",
                Content = "+Blue",
            },
            ["3"] = {
                [""] = "+Yellow",
                Content = "+Yellow",
            },
            ["4"] = {
                [""] = "+Red",
                Content = "+Red",
            },
            ["5"] = {
                [""] = "+Green",
                Content = "+Green",
            },
            ["6"] = {
                [""] = "+Brown",
                Content = "+Brown",
            },
        },

        Insertion = {
            [""] = "cterm=bold gui=bold",
            Prefix = "+TSPunctDelimiter",
            Variable = {
                [""] = "+TSString",
                Value = "+TSPunctDelimiter",
            },
            Item = "+TSNamespace",
            Parameters = "+TSComment",
        },

        StrongParagraphDelimiter = "+TSPunctDelimiter",
        WeakParagraphDelimiter = "+TSPunctDelimiter",
        HorizontalLine = "+TSPunctDelimiter",
    },

    dim = {
        CodeBlock = {
            reference = "Normal",
            percentage = 15,
            affect = "background",
        },
    },

    generate_shorthands = true,
}

module.load = function()
    local success, ts_utils = pcall(require, "nvim-treesitter.ts_utils")

    assert(success, "Unable to load nvim-treesitter.ts_utils :(")

    module.private.ts_utils = ts_utils

    module.required["core.mode"].add_mode("traverse-heading")
    module.required["core.keybinds"].register_keybinds(module.name, { "next.heading", "previous.heading" })

    module.required["core.highlights"].add_highlights(module.config.public.highlights)
    module.required["core.highlights"].add_dim(module.config.public.dim)

    --[[
		The below code snippet collects all language shorthands and links them to
		their parent language, e.g.:
		"hs" links to the "haskell" TreeSitter parser
		"c++" links to the "cpp" TreeSitter parser

		And so on.
		Injections are generated dynamically
	--]]

    if module.config.public.generate_shorthands then
        local injections = {}

        -- TEMPORARILY COMMENTED OUT
        -- This sort of language shorthand stuff does not actually work (seemingly because there are too many queries for TS to parse?)
        -- We'll be removing this until further notice
        -- local langs = require("neorg.external.helpers").get_language_shorthands(false)

        --
        -- for language, shorthands in pairs(langs) do
        --     for _, shorthand in ipairs(shorthands) do
        --         table.insert(
        --             injections,
        --             (
        --                 [[(ranged_tag (tag_name) @_tagname (tag_parameters (word) @_language) (ranged_tag_content) @%s (#eq? @_tagname "code") (#eq? @_language "%s"))]]
        --             ):format(language, shorthand)
        --         )
        --     end
        -- end

        -- table.insert(
        --     injections,
        --     [[(ranged_tag (tag_name) @_tagname (tag_parameters (word) @language) (ranged_tag_content) @content (#eq? @_tagname "code"))]]
        -- )

        -- vim.treesitter.set_query("norg", "injections", table.concat(injections, "\n"))
    end
end

module.public = {
    get_ts_utils = function()
        return module.private.ts_utils
    end,

    goto_next_heading = function()
        -- Currently we have this crappy solution because I don't know enough treesitter
        -- If you do know how to hop between TS nodes then please make a PR <3 (or at least tell me)

        local line_number = vim.api.nvim_win_get_cursor(0)[1]

        local lines = vim.api.nvim_buf_get_lines(0, line_number, -1, true)

        for relative_line_number, line in ipairs(lines) do
            local match = line:match("^%s*%*+%s+")

            if match then
                vim.api.nvim_win_set_cursor(0, { line_number + relative_line_number, match:len() })
                break
            end
        end
    end,

    goto_previous_heading = function()
        -- Similar to the previous function I have no clue how to do this in TS lmao
        local line_number = vim.api.nvim_win_get_cursor(0)[1]

        local lines = vim.fn.reverse(vim.api.nvim_buf_get_lines(0, 0, line_number - 1, true))

        for relative_line_number, line in ipairs(lines) do
            local match = line:match("^%s*%*+%s+")

            if match then
                vim.api.nvim_win_set_cursor(0, { line_number - relative_line_number, match:len() })
                break
            end
        end
    end,

    -- @Summary Gets all nodes of a given type from the AST
    -- @Description Retrieves all nodes in the form of a list
    -- @Param  type (string) - the type of node to filter out
    get_all_nodes = function(type)
        local result = {}

        -- Do we need to go through each tree? lol
        vim.treesitter.get_parser(0, "norg"):for_each_tree(function(tree)
            -- Get the root for that tree
            local root = tree:root()

            -- @Summary Function to recursively descend down the syntax tree
            -- @Description Recursively searches for a node of a given type
            -- @Param  node (userdata/treesitter node) - the starting point for the search
            local function descend(node)
                -- Iterate over all children of the node and try to match their type
                for child, _ in node:iter_children() do
                    if child:type() == type then
                        table.insert(result, child)
                    else
                        -- If no match is found try descending further down the syntax tree
                        for _, child_node in ipairs(descend(child) or {}) do
                            table.insert(result, child_node)
                        end
                    end
                end
            end

            descend(root)
        end)

        return result
    end,

    -- @Summary Returns the first occurence of a node in the AST
    -- @Description Returns the first node of given type if present
    -- @Param  type (string) - the type of node to search for
    get_first_node = function(type, buf)
        local ret = nil

        if not buf then
            buf = 0
        end

        -- I'm starting to doubt that we need to loop through each tree
        -- Core Devs plz help
        vim.treesitter.get_parser(buf, "norg"):for_each_tree(function(tree)
            -- Iterate over all top-level children and attempt to find a match
            for child, _ in tree:root():iter_children() do
                if child:type() == type then
                    ret = child
                    return
                end
            end
        end)

        return ret
    end,

    get_first_node_recursive = function(type, opts)
        opts = opts or {}
        local result

        if not opts.buf then
            opts.buf = 0
        end

        if not opts.ft then
            opts.ft = "norg"
        end

        -- Do we need to go through each tree? lol
        vim.treesitter.get_parser(opts.buf, opts.ft):for_each_tree(function(tree)
            -- Get the root for that tree
            local root = tree:root()

            -- @Summary Function to recursively descend down the syntax tree
            -- @Description Recursively searches for a node of a given type
            -- @Param  node (userdata/treesitter node) - the starting point for the search
            local function descend(node)
                -- Iterate over all children of the node and try to match their type
                for child, _ in node:iter_children() do
                    if child:type() == type then
                        return child
                    else
                        -- If no match is found try descending further down the syntax tree
                        local descent = descend(child)
                        if descent then
                            return descent
                        end
                    end
                end

                return nil
            end

            result = result or descend(root)
        end)

        return result
    end,

    -- @Summary Returns metadata for a tag
    -- @Description Given a node this function will break down the AST elements and return the corresponding text for certain nodes
    -- @Param  tag_node (userdata/treesitter node) - a node of type tag/carryover_tag
    get_tag_info = function(tag_node, check_parent)
        if not tag_node or (tag_node:type() ~= "tag" and tag_node:type() ~= "carryover_tag") then
            return nil
        end

        local attributes = {}
        local leading_whitespace, resulting_name, params, content = 0, {}, {}, {}

        if check_parent == true or check_parent == nil then
            local parent = tag_node:parent()

            while parent:type() == "carryover_tag" do
                local meta = module.public.get_tag_info(parent, false)

                if
                    vim.tbl_isempty(vim.tbl_filter(function(attribute)
                        return attribute.name == meta.name
                    end, attributes))
                then
                    table.insert(attributes, meta)
                else
                    log.warn("Two carryover tags with the same name detected, the top level tag will take precedence")
                end
                parent = parent:parent()
            end
        end

        -- Iterate over all children of the tag node
        for child, _ in tag_node:iter_children() do
            -- If we're dealing with the tag name then append the text of the tag_name node to this table
            if child:type() == "tag_name" then
                table.insert(resulting_name, module.private.ts_utils.get_node_text(child)[1])
            elseif child:type() == "tag_parameters" then
                table.insert(params, module.private.ts_utils.get_node_text(child)[1])
            elseif child:type() == "leading_whitespace" then
                leading_whitespace = module.private.ts_utils.get_node_text(child)[1]:len()
            elseif child:type() == "tag_content" then
                -- If we're dealing with tag content then retrieve that content
                content = module.private.ts_utils.get_node_text(child)
            end
        end

        content = table.concat(content, "\n")

        local start_row, start_column, end_row, end_column = tag_node:range()

        return {
            name = table.concat(resulting_name, "."),
            parameters = params,
            content = content:sub(2, content:len() - 1),
            indent_amount = leading_whitespace,
            attributes = vim.fn.reverse(attributes),
            start = { row = start_row, column = start_column },
            ["end"] = { row = end_row, column = end_column },
        }
    end,

    -- @Summary Parses data from an @ tag
    -- @Description Used to extract data from e.g. document.meta
    -- @Param  tag_content (string) - the content of the tag (without the beginning and end declarations)
    parse_tag = function(tag_content)
        local result = {}

        tag_content = tag_content:gsub("([^%s])~\n%s*", "%1 ")

        for name, content in tag_content:gmatch("%s*(%w+):%s+([^\n]*)") do
            result[name] = content
        end

        return result
    end,

    -- @Summary Invokes a callback for every element of the current tree
    -- @Param  callback (function(node)) - the callback to invoke
    -- TODO: docs
    tree_map = function(callback, ts_tree)
        local tree = ts_tree or vim.treesitter.get_parser(0, "norg"):parse()[1]

        local root = tree:root()

        for child, _ in root:iter_children() do
            callback(child)
        end
    end,

    tree_map_rec = function(callback, ts_tree)
        local tree = ts_tree or vim.treesitter.get_parser(0, "norg"):parse()[1]

        local root = tree:root()

        local descend

        descend = function(start)
            for child, _ in start:iter_children() do
                callback(child)
                descend(child)
            end
        end

        descend(root)
    end,

    get_link_info = function()
        local node = module.private.ts_utils.get_node_at_cursor(0)

        if not node then
            return nil
        end

        local parent = node:parent()

        if not parent then
            return nil
        end

        if parent:type() == "link" and parent:named_child_count() > 1 then
            return {
                text = module.private.ts_utils.get_node_text(parent:named_child(0))[1],
                location = module.private.ts_utils.get_node_text(parent:named_child(1))[1],
                type = parent:named_child(1):type(),
                range = module.public.get_node_range(parent),
                node = parent,
            }
        end
    end,

    -- Gets the range of a given node
    get_node_range = function(node)
        if not node then
            return {
                row_start = 0,
                column_start = 0,
                row_end = 0,
                column_end = 0,
            }
        end

        local rs, cs, re, ce = 0, 0, 0, 0

        if type(node) == "table" then -- We're dealing with a node range
            local brs, bcs, _, _ = node[1]:range()
            local _, _, ere, ece = node[#node]:range()
            rs, cs, re, ce = brs, bcs, ere, ece
        else
            rs, cs, re, ce = node:range()
        end

        return {
            row_start = rs,
            column_start = cs,
            row_end = re,
            column_end = ce,
        }
    end,

    --- Extracts the document root from the current document
    --- @param buf number The number of the buffer to extract (can be nil)
    --- @return userdata the root node of the document
    get_document_root = function(buf)
        local tree = vim.treesitter.get_parser(buf or 0, "norg"):parse()[1]

        if not tree or not tree:root() then
            log.warn("Unable to parse the current document's syntax tree :(")
            return
        end

        return tree:root()
    end,

    --- Extracts the text from a node (only the first line)
    --- @param node userdata a treesitter node to extract the text from
    --- @param buf number the buffer number. This is required to verify the source of the node. Can be nil in which case it is treated as "0"
    --- @return string The contents of the node in the form of a string
    get_node_text = function(node, buf)
        if not node then
            return nil
        end

        local text = module.private.ts_utils.get_node_text(node, buf or 0)

        if not text then
            return nil
        end

        return text[1]
    end,
}

module.on_event = function(event)
    if event.split_type[1] == "core.keybinds" then
        if event.split_type[2] == "core.integrations.treesitter.next.heading" then
            module.public.goto_next_heading()
        elseif event.split_type[2] == "core.integrations.treesitter.previous.heading" then
            module.public.goto_previous_heading()
        end
    end
end

module.events.subscribed = {
    ["core.keybinds"] = {
        ["core.integrations.treesitter.next.heading"] = true,
        ["core.integrations.treesitter.previous.heading"] = true,
    },
}

return module<|MERGE_RESOLUTION|>--- conflicted
+++ resolved
@@ -32,12 +32,7 @@
             },
 
             Parameter = "+TSType",
-<<<<<<< HEAD
-            -- this is seemingly needed to fix regex fallback from not showing
-            -- Content = "+Normal",
-=======
             Content = "+TSNone",
->>>>>>> 38c03885
         },
 
         CarryoverTag = {
