--- conflicted
+++ resolved
@@ -866,14 +866,7 @@
                     if not result and child:type() == "marker" then
                         local marker_title = child:named_child(1)
 
-<<<<<<< HEAD
-                        if
-                            utility.strip(destination)
-                            == utility.strip(utility:get_text_as_one(marker_title):sub(1, -2))
-                        then
-=======
                         if utility.strip(destination) == utility.strip(utility:get_text_as_one(marker_title)) then
->>>>>>> b2b9005f
                             result = utility.ts.get_node_range(marker_title)
                         end
                     end
